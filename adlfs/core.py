--- conflicted
+++ resolved
@@ -6,12 +6,8 @@
 
 from azure.datalake.store import lib, AzureDLFileSystem
 from azure.datalake.store.core import AzureDLPath, AzureDLFile
-<<<<<<< HEAD
 from azure.storage.blob import BlockBlobService, BlobPrefix
-=======
-from azure.storage.blob import BlockBlobService
 from azure.storage.common._constants import SERVICE_HOST_BASE, DEFAULT_PROTOCOL
->>>>>>> 8ccf0e68
 from fsspec import AbstractFileSystem
 from fsspec.spec import AbstractBufferedFile
 from fsspec.utils import infer_storage_options, stringify_path, tokenize
@@ -423,25 +419,25 @@
                 logging.debug(f"Detail is True:  Returning {pathlist}")
                 return pathlist
 
-        def info(self, path: str, **kwargs):
-            """ Create a dictionary of path attributes
-
-            Parameters
-            ----------
-            path:  An Azure Blob
-            """
-            blob = self.blob_fs.get_blob_properties(
-                container_name=self.container_name, blob_name=path
-            )
-            info = {}
-            info["name"] = path
-            info["size"] = blob.properties.content_length
-            info["container_name"] = self.container_name
-            if blob.properties.content_settings.content_type is not None:
-                info["type"] = "file"
-            else:
-                info["type"] = "directory"
-            return info
+    def info(self, path: str, **kwargs):
+        """ Create a dictionary of path attributes
+
+        Parameters
+        ----------
+        path:  An Azure Blob
+        """
+        blob = self.blob_fs.get_blob_properties(
+            container_name=self.container_name, blob_name=path
+        )
+        info = {}
+        info["name"] = path
+        info["size"] = blob.properties.content_length
+        info["container_name"] = self.container_name
+        if blob.properties.content_settings.content_type is not None:
+            info["type"] = "file"
+        else:
+            info["type"] = "directory"
+        return info
 
     def walk(self, path, maxdepth=None, **kwargs):
         """ Return all files belows path
