--- conflicted
+++ resolved
@@ -7,12 +7,8 @@
 
 setup(
     name="adlfs",
-<<<<<<< HEAD
-    version="0.1.2",
-=======
     version=versioneer.get_version(),
     cmdclass=versioneer.get_cmdclass(),
->>>>>>> 8ccf0e68
     description="Access Azure Datalake Gen1 with fsspec and dask",
     url="https://github.com/hayesgb/adlfs/",
     maintainer="Greg Hayes",
